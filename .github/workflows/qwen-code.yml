--- conflicted
+++ resolved
@@ -1,8 +1,5 @@
-<<<<<<< HEAD
 name: '🧐 Qwen-Code'
-=======
-name: "Qwen Code"
->>>>>>> d1a3d871
+
 
 on:
   pull_request_target:
@@ -88,7 +85,6 @@
         if: |-
           ${{ github.event_name == 'issue_comment' }}
         env:
-<<<<<<< HEAD
           GITHUB_TOKEN: '${{ secrets.GITHUB_TOKEN }}'
           COMMENT_BODY: '${{ github.event.comment.body }}'
         run: |-
@@ -115,44 +111,7 @@
           CHANGED_FILES: '${{ steps.get_pr.outputs.changed_files || steps.get_pr_comment.outputs.changed_files }}'
           ADDITIONAL_INSTRUCTIONS: '${{ steps.get_pr.outputs.additional_instructions || steps.get_pr_comment.outputs.additional_instructions }}'
           REPOSITORY: '${{ github.repository }}'
-=======
-          GITHUB_TOKEN: ${{ secrets.GITHUB_TOKEN }}
-          GH_TOKEN: ${{ secrets.GITHUB_TOKEN }}
-          EVENT_NAME: ${{ github.event_name }}
-        run: |
-          set -euo pipefail
 
-          python .github/workflows/scripts/qwen/qwen_context_comment.py
-
-      - name: "Assemble review inputs"
-        id: review_inputs
-        if: ${{ env.QWEN_CODE_API_KEY != '' && env.QWEN_CODE_BASE_URL != '' && env.QWEN_CODE_MODEL != '' && (steps.context_pr.outputs.pr_number != '' || steps.context_comment.outputs.pr_number != '') }}
-        env:
-          PR_NUMBER_INPUT: ${{ steps.context_pr.outputs.pr_number || steps.context_comment.outputs.pr_number }}
-          PR_DATA_INPUT: ${{ steps.context_pr.outputs.pr_data || steps.context_comment.outputs.pr_data }}
-          ADDITIONAL_INSTRUCTIONS_INPUT: ${{ steps.context_pr.outputs.additional_instructions || steps.context_comment.outputs.additional_instructions }}
-          CHANGED_FILES_INPUT: ${{ steps.context_pr.outputs.changed_files || steps.context_comment.outputs.changed_files }}
-        run: |
-          set -euo pipefail
-
-          python .github/workflows/scripts/qwen/qwen_review_inputs.py
-
-      - name: Run Qwen PR review
-        id: qwen
-        if: ${{ env.QWEN_CODE_API_KEY != '' && env.QWEN_CODE_BASE_URL != '' && env.QWEN_CODE_MODEL != '' && steps.review_inputs.outputs.pr_number != '' }}
-        uses: QwenLM/qwen-code-action@5fd6818d04d64e87d255ee4d5f77995e32fbf4c2
-        env:
-          GITHUB_TOKEN: ${{ secrets.GITHUB_TOKEN }}
-          PAGER: cat
-          GH_PAGER: cat
-          GIT_PAGER: cat
-          GH_TOKEN: ${{ secrets.GITHUB_TOKEN }}
-          PR_NUMBER: ${{ steps.review_inputs.outputs.pr_number }}
-          PR_DATA: ${{ steps.review_inputs.outputs.pr_data }}
-          CHANGED_FILES: ${{ steps.review_inputs.outputs.changed_files }}
-          ADDITIONAL_INSTRUCTIONS: ${{ steps.review_inputs.outputs.additional_instructions }}
-          REPOSITORY: ${{ github.repository }}
->>>>>>> d1a3d871
         with:
           OPENAI_API_KEY: '${{ secrets.OPENAI_API_KEY }}'
           OPENAI_BASE_URL: '${{ vars.OPENAI_BASE_URL }}'
@@ -168,11 +127,7 @@
           prompt: |-
             You are an expert code reviewer. You have access to shell commands to gather PR information and perform the review.
 
-<<<<<<< HEAD
             IMPORTANT: Use the available shell commands to gather information. Do not ask for information to be provided.
-=======
-            IMPORTANT: Use the available shell commands to gather all necessary information about the pull request. Do not ask anyone for data-run the commands yourself.
->>>>>>> d1a3d871
 
             Start by running these commands to gather the required data:
             1. Run: echo "$PR_DATA" to get PR details (JSON format)
@@ -200,7 +155,6 @@
             Output Format:
             Structure your review using this exact format with markdown:
 
-<<<<<<< HEAD
             ## 📋 Review Summary
             Provide a brief 2-3 sentence overview of the PR and overall assessment.
 
@@ -234,31 +188,7 @@
             - **File: `filename:line`** - Description of suggestion or enhancement
 
             **Note**: If no specific issues are found in any category, simply state "No specific issues identified in this review."
-=======
-            Structure the review using this exact template:
-            ## Review Summary
-            - Provide a concise 2-3 sentence overview of the pull request and your overall impression.
 
-            ## General Feedback
-            - Share high-level observations about code quality, architecture, and positive aspects.
-
-            ## Specific Feedback
-            - Add the following subsections only when issues exist. If no items for a subsection, omit it entirely.
-            ### Critical
-            - **File: `path:line`** - Describe any must-fix problems (security, correctness, breaking changes).
-            ### High
-            - **File: `path:line`** - Call out important issues that should be addressed soon (performance, design flaws).
-            ### Medium
-            - **File: `path:line`** - Note medium-priority improvements (readability, maintainability).
-            ### Low
-            - **File: `path:line`** - Suggest optional refinements or polish.
-
-            ## Highlights
-            - Recognize specific improvements or well-executed pieces of the implementation.
-
-            ## Testing
-            - State which tests were run or recommend tests that should be added.
->>>>>>> d1a3d871
 
             ## ✅ Highlights
             (Only include this section if there are positive aspects to highlight)
